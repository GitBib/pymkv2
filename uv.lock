--- conflicted
+++ resolved
@@ -35,8 +35,6 @@
 ]
 
 [[package]]
-<<<<<<< HEAD
-=======
 name = "attrs"
 version = "25.3.0"
 source = { registry = "https://pypi.org/simple" }
@@ -46,7 +44,6 @@
 ]
 
 [[package]]
->>>>>>> d223befc
 name = "babel"
 version = "2.17.0"
 source = { registry = "https://pypi.org/simple" }
@@ -748,14 +745,10 @@
 [package.metadata.requires-dev]
 dev = [
     { name = "mypy", specifier = ">=1.14.1,<2.0.0" },
-<<<<<<< HEAD
-    { name = "pre-commit", specifier = ">=4.0.1" },
-=======
     { name = "pre-commit", specifier = ">=4.0.1,<5.0.0" },
     { name = "pyinstrument", specifier = ">=5.1.1" },
->>>>>>> d223befc
     { name = "pytest", specifier = ">=8.3.4,<9.0.0" },
-    { name = "pytest-cov", specifier = ">=6.0.0,<7.0.0" },
+    { name = "pytest-cov", specifier = ">=6.0.0,<8.0.0" },
     { name = "pytest-mypy", specifier = ">=0.10.3,<2.0.0" },
     { name = "pytest-ruff", specifier = ">=0.4.1,<1.0.0" },
     { name = "ruff", specifier = ">=0.9.0,<1.0.0" },
@@ -795,22 +788,17 @@
 
 [[package]]
 name = "pytest-mypy"
-version = "1.0.0"
-source = { registry = "https://pypi.org/simple" }
-dependencies = [
+version = "0.10.3"
+source = { registry = "https://pypi.org/simple" }
+dependencies = [
+    { name = "attrs" },
     { name = "filelock" },
     { name = "mypy" },
     { name = "pytest" },
 ]
-<<<<<<< HEAD
-sdist = { url = "https://files.pythonhosted.org/packages/6b/32/378824e189749d88542f3a68c2c5d2c2c11a2a5d1f7358690249bc684457/pytest_mypy-1.0.0.tar.gz", hash = "sha256:e284a2e8d27bc16a3069c34ab601b2f48fceba9bd435d65f69b7d8f41c373d6e", size = 15877 }
-wheels = [
-    { url = "https://files.pythonhosted.org/packages/92/1a/4f103f68396860c144dc03f2982721c6ff363ce642bc256451adfe608df0/pytest_mypy-1.0.0-py3-none-any.whl", hash = "sha256:790e52df3e872e0ade7a76cacf7257aae6d093bebab7837024d418fd01c30ccf", size = 8693 },
-=======
 sdist = { url = "https://files.pythonhosted.org/packages/85/3a/318c91140f242cafff64ddac97d6999640bc3da9afbf37253475c2208e79/pytest-mypy-0.10.3.tar.gz", hash = "sha256:f8458f642323f13a2ca3e2e61509f7767966b527b4d8adccd5032c3e7b4fd3db", size = 14020, upload-time = "2022-12-18T18:47:21.848Z" }
 wheels = [
     { url = "https://files.pythonhosted.org/packages/24/02/36a48da6d4168db8fb596c040680665bee89a7bced22ba1eee75920059c4/pytest_mypy-0.10.3-py3-none-any.whl", hash = "sha256:7638d0d3906848fc1810cb2f5cc7fceb4cc5c98524aafcac58f28620e3102053", size = 7110, upload-time = "2022-12-18T18:47:20.739Z" },
->>>>>>> d223befc
 ]
 
 [[package]]
