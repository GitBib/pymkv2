--- conflicted
+++ resolved
@@ -34,7 +34,7 @@
 
 [dependency-groups]
 dev = [
-    "pre-commit>=4.0.1",
+    "pre-commit<5.0.0,>=4.0.1",
     "Sphinx<9.0.0,>=8.1.3; python_version >= \"3.10\"",
     "pytest<9.0.0,>=8.3.4",
     "pytest-cov>=6.0.0,<8.0.0",
@@ -42,12 +42,8 @@
     "pytest-mypy>=0.10.3,<2.0.0",
     "mypy<2.0.0,>=1.14.1",
     "ruff<1.0.0,>=0.9.0",
-<<<<<<< HEAD
-    "sphinx-immaterial<0.14.0,>=0.12.4; python_version >= \"3.10\""
-=======
     "sphinx-immaterial<0.14.0,>=0.12.4; python_version >= \"3.10\"",
     "pyinstrument>=5.1.1",
->>>>>>> d223befc
 ]
 
 [project.urls]
